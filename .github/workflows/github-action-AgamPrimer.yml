name: Execute notebooks

on:
  push:
      branches:
          - main
  pull_request:
      branches:
          - main

jobs:

  run:

    runs-on: ubuntu-latest
    strategy:
      fail-fast: true
      matrix:
          python-version: ['3.8', '3.9', '3.10', '3.11']

    steps:

    - name: Checkout source
      uses: actions/checkout@v3

    - name: Install poetry
      run: pipx install poetry==1.4.2

    - name: Set up Python
      uses: actions/setup-python@v4
      with:
<<<<<<< HEAD
        python-version: '3.7'
    - run: python3 -m pip install AgamPrimer nbformat ipykernel papermill nbconvert
    - run: python -m ipykernel install --user --name AnoPrimer
    - run: papermill notebooks/AnoPrimer-long.ipynb qPCR_run.ipynb -k AnoPrimer -f tests/cDNA_Params_fun.json
    - run: papermill notebooks/AnoPrimer-long.ipynb qPCR2_run.ipynb -k AnoPrimer -f tests/cDNA_Params_2_fun.json
    - run: papermill notebooks/AnoPrimer-long.ipynb gDNA_run.ipynb -k AnoPrimer -f tests/gDNA_probe_Params_fun.json
    - run: papermill notebooks/AnoPrimer-long.ipynb probe_run.ipynb -k AnoPrimer -f tests/probe_Params_fun.json
    - run: papermill notebooks/AnoPrimer-long.ipynb qPCR_run.ipynb -k AnoPrimer -f tests/cDNA_Params.json
    - run: papermill notebooks/AnoPrimer-long.ipynb qPCR2_run.ipynb -k AnoPrimer -f tests/cDNA_Params_2.json
    - run: papermill notebooks/AnoPrimer-long.ipynb gDNA_run.ipynb -k AnoPrimer -f tests/gDNA_probe_Params.json
    - run: papermill notebooks/AnoPrimer-long.ipynb probe_run.ipynb -k AnoPrimer -f tests/probe_Params.json
    - run: papermill notebooks/AnoPrimer-short.ipynb short_run.ipynb -k AnoPrimer
=======
        python-version: ${{ matrix.python-version }}
        cache: 'poetry'

    - name: Install dependencies
      run: |
        poetry install
        poetry run python -m ipykernel install --user --name AgamPrimer

    - name: Run notebooks
      run: |
        poetry run papermill notebooks/AgamPrimer-long.ipynb qPCR_run.ipynb -k AgamPrimer -f tests/cDNA_Params.json
        poetry run papermill notebooks/AgamPrimer-long.ipynb qPCR2_run.ipynb -k AgamPrimer -f tests/cDNA_Params_2.json
        poetry run papermill notebooks/AgamPrimer-long.ipynb gDNA_run.ipynb -k AgamPrimer -f tests/gDNA_probe_Params.json
        poetry run papermill notebooks/AgamPrimer-long.ipynb probe_run.ipynb -k AgamPrimer -f tests/probe_Params.json
        poetry run papermill notebooks/AgamPrimer-short.ipynb short_run.ipynb -k AgamPrimer
>>>>>>> 18ec1240
<|MERGE_RESOLUTION|>--- conflicted
+++ resolved
@@ -29,33 +29,22 @@
     - name: Set up Python
       uses: actions/setup-python@v4
       with:
-<<<<<<< HEAD
-        python-version: '3.7'
-    - run: python3 -m pip install AgamPrimer nbformat ipykernel papermill nbconvert
-    - run: python -m ipykernel install --user --name AnoPrimer
-    - run: papermill notebooks/AnoPrimer-long.ipynb qPCR_run.ipynb -k AnoPrimer -f tests/cDNA_Params_fun.json
-    - run: papermill notebooks/AnoPrimer-long.ipynb qPCR2_run.ipynb -k AnoPrimer -f tests/cDNA_Params_2_fun.json
-    - run: papermill notebooks/AnoPrimer-long.ipynb gDNA_run.ipynb -k AnoPrimer -f tests/gDNA_probe_Params_fun.json
-    - run: papermill notebooks/AnoPrimer-long.ipynb probe_run.ipynb -k AnoPrimer -f tests/probe_Params_fun.json
-    - run: papermill notebooks/AnoPrimer-long.ipynb qPCR_run.ipynb -k AnoPrimer -f tests/cDNA_Params.json
-    - run: papermill notebooks/AnoPrimer-long.ipynb qPCR2_run.ipynb -k AnoPrimer -f tests/cDNA_Params_2.json
-    - run: papermill notebooks/AnoPrimer-long.ipynb gDNA_run.ipynb -k AnoPrimer -f tests/gDNA_probe_Params.json
-    - run: papermill notebooks/AnoPrimer-long.ipynb probe_run.ipynb -k AnoPrimer -f tests/probe_Params.json
-    - run: papermill notebooks/AnoPrimer-short.ipynb short_run.ipynb -k AnoPrimer
-=======
         python-version: ${{ matrix.python-version }}
         cache: 'poetry'
 
     - name: Install dependencies
       run: |
         poetry install
-        poetry run python -m ipykernel install --user --name AgamPrimer
+        poetry run python -m ipykernel install --user --name AnoPrimer
 
     - name: Run notebooks
       run: |
-        poetry run papermill notebooks/AgamPrimer-long.ipynb qPCR_run.ipynb -k AgamPrimer -f tests/cDNA_Params.json
-        poetry run papermill notebooks/AgamPrimer-long.ipynb qPCR2_run.ipynb -k AgamPrimer -f tests/cDNA_Params_2.json
-        poetry run papermill notebooks/AgamPrimer-long.ipynb gDNA_run.ipynb -k AgamPrimer -f tests/gDNA_probe_Params.json
-        poetry run papermill notebooks/AgamPrimer-long.ipynb probe_run.ipynb -k AgamPrimer -f tests/probe_Params.json
-        poetry run papermill notebooks/AgamPrimer-short.ipynb short_run.ipynb -k AgamPrimer
->>>>>>> 18ec1240
+        poetry run papermill notebooks/AnoPrimer-long.ipynb qPCR_run.ipynb -k AnoPrimer -f tests/cDNA_Params_fun.json
+        poetry run papermill notebooks/AnoPrimer-long.ipynb qPCR2_run.ipynb -k AnoPrimer -f tests/cDNA_Params_2_fun.json
+        poetry run papermill notebooks/AnoPrimer-long.ipynb gDNA_run.ipynb -k AnoPrimer -f tests/gDNA_probe_Params_fun.json
+        poetry run papermill notebooks/AnoPrimer-long.ipynb probe_run.ipynb -k AnoPrimer -f tests/probe_Params_fun.json
+        poetry run papermill notebooks/AnoPrimer-long.ipynb qPCR_run.ipynb -k AnoPrimer -f tests/cDNA_Params.json
+        poetry run papermill notebooks/AnoPrimer-long.ipynb qPCR2_run.ipynb -k AnoPrimer -f tests/cDNA_Params_2.json
+        poetry run papermill notebooks/AnoPrimer-long.ipynb gDNA_run.ipynb -k AnoPrimer -f tests/gDNA_probe_Params.json
+        poetry run papermill notebooks/AnoPrimer-long.ipynb probe_run.ipynb -k AnoPrimer -f tests/probe_Params.json
+        poetry run papermill notebooks/AnoPrimer-short.ipynb short_run.ipynb -k AnoPrimer