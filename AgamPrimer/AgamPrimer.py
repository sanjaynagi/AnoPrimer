import allel
import gget
import malariagen_data
import matplotlib.pyplot as plt
import numpy as np
import pandas as pd
import plotly.graph_objects as go
import primer3
import seaborn as sns
from matplotlib import patches
from plotly.subplots import make_subplots

ag3 = malariagen_data.Ag3(url="gs://vo_agam_release/", pre=True)
af1 = malariagen_data.Af1(url="gs://vo_afun_release/", pre=True)


def retrieve_data_resource(species):
    assert species in [
        "gambiae_sl",
        "funestus",
    ], f"species {species} not recognised, please use 'gambiae_sl' or 'funestus'"
    if species == "gambiae_sl":
        data_resource = ag3
    elif species == "funestus":
        data_resource = af1
    return data_resource


def prepare_gDNA_sequence(
    target_loc,
    amplicon_size_range,
    genome_seq,
    assay_name,
    assay_type,
    probe_exclude_region_size=20,
):
    """
    Extracts sequence of interest from genome sequence

    PARAMETERS
    ----------
    target_loc : int
        The target location of the SNP in the genome sequence
    amplicon_size_range : list
        The minimum and maximum size of the amplicon to design primers for
    genome_seq : dask.array.core.Array
        The genome sequence from ag3.genome_sequence()
    assay_name : str
        The name of the assay
    assay_type : str
        The type of assay, either 'gDNA primers' or 'gDNA primers + probe', 'cDNA primers'
        or 'probe'
    """
    target = int(target_loc)
    # Set up range for the input sequence, we'll take the max range
    # of the amplicon size and add that either side of the target SNP
    amp_size_range = int(np.max(amplicon_size_range))
    start = target - amp_size_range
    end = target + amp_size_range
    # join array into be one character string, and store the positions
    # of these sequences for later
    target_sequence = "".join(genome_seq[start : end - 1].compute().astype(str))
    gdna_pos = np.arange(start, end).astype(int) + 1
    print(f"The target sequence is {len(target_sequence)} bases long")

    # We need the target snp indices within the region of interest
    target_loc_primer3 = int(np.where(gdna_pos == target)[0])
    target_loc_primer3 = [target_loc_primer3, 10]
    print(f"the target snp is {target_loc_primer3[0]} bp into our target sequence")

    seq_parameters = {
        "SEQUENCE_ID": assay_name,
        "SEQUENCE_TEMPLATE": target_sequence,
        "SEQUENCE_TARGET": target_loc_primer3,
        "GENOMIC_TARGET": target,
    }

    if "probe" in assay_type:
        seq_parameters["SEQUENCE_INTERNAL_EXCLUDED_REGION"] = [
            [1, target_loc_primer3[0] - probe_exclude_region_size],
            [
                target_loc_primer3[0] + probe_exclude_region_size,
                len(target_sequence)
                - (target_loc_primer3[0] + probe_exclude_region_size),
            ],
        ]

    return (target_sequence, gdna_pos, seq_parameters)


def prepare_cDNA_sequence(
    species, transcript, genome_seq, assay_name, cDNA_exon_junction
):
    """
    Extract exonic sequence for our transcript and record exon-exon junctions

    PARAMETERS
    ----------
    transcript : str
        The AGAP identifier of the transcript to design primers for
    genome_seq : dask.array.core.Array
        The genome sequence from ag3.genome_sequence()
    assay_name : str
        The name of the assay
    cDNA_exon_junction : bool
        If True, cDNA primers will be designed to span an exon-exon junction. We strongly recommend for qPCR purposes.
    """

    # subset gff to your gene
<<<<<<< HEAD
    data_resource = retrieve_data_resource(species)

    gff = data_resource.geneset()
    gff = gff.query("type == 'exon' & Parent == @transcript")
=======
    gff = ag3.geneset()
    gff = gff.query(f"type == 'exon' & Parent == '{transcript}'")
>>>>>>> 18ec1240
    # Get fasta sequence for each of our exons, and remember gDNA position
    seq = dict()
    gdna_pos = dict()
    for i, exon in enumerate(zip(gff.start, gff.end)):
        seq[i] = "".join(np.array(genome_seq)[exon[0] - 1 : exon[1]].astype(str))
        gdna_pos[i] = np.arange(exon[0] - 1, exon[1])
    # concatenate exon FASTAs into one big sequence
    gdna_pos = np.concatenate(list(gdna_pos.values()))
    target_mRNA_seq = "".join(seq.values())

    # Get list of exon junction positions
    exon_junctions = np.array(np.cumsum(gff.end - gff.start))[:-1]
    exon_sizes = np.array(gff.end - gff.start)[:-1]
    exon_junctions_pos = [ex + gff.iloc[i, 3] for i, ex in enumerate(exon_sizes)]
    print(f"Exon junctions for {transcript}:", exon_junctions, exon_junctions_pos, "\n")
    seq_parameters = {
        "SEQUENCE_ID": assay_name,
        "SEQUENCE_TEMPLATE": target_mRNA_seq,
        "GENOMIC_TARGET": transcript,
    }

    if cDNA_exon_junction:
        seq_parameters["SEQUENCE_OVERLAP_JUNCTION_LIST"] = list(
            map(int, exon_junctions)
        )

    return (target_mRNA_seq, gdna_pos, seq_parameters)


def prepare_sequence(
    species,
    target,
    assay_type,
    assay_name,
    genome_seq,
    amplicon_size_range,
    cDNA_exon_junction=True,
):
    """
    Prepare the sequence for primer3, depending on cDNA or gDNA input type

    PARAMETERS
    ----------
    target : str
        The target to design primers for. For gDNA primers, this should be a contig:position string,
        for example '2L:28545767'. For cDNA primers, this should be an AGAP identifier.
    assay_type : str
        The type of assay, either 'gDNA primers' or 'gDNA primers + probe', 'cDNA primers'
        or 'probe'
    assay_name : str
        The name of the assay
    genome_seq : dask.array.core.Array
        The genome sequence from ag3.genome_sequence()
    amplicon_size_range : list
        The minimum and maximum size of the amplicon to design primers for
    cDNA_exon_junction : bool
        If True, cDNA primers will be designed to span an exon-exon junction. We strongly recommend for qPCR purposes.
    """

    if any(item in assay_type for item in ["gDNA", "probe"]):
        # genomic DNA
        target_sequence, gdna_pos, seq_parameters = prepare_gDNA_sequence(
            target_loc=target,
            amplicon_size_range=amplicon_size_range,
            genome_seq=genome_seq,
            assay_name=assay_name,
            assay_type=assay_type,
        )
    elif assay_type == "cDNA primers":
        # quantitative PCR
        target_sequence, gdna_pos, seq_parameters = prepare_cDNA_sequence(
            species=species,
            transcript=target,
            genome_seq=genome_seq,
            assay_name=assay_name,
            cDNA_exon_junction=cDNA_exon_junction,
        )

    return (target_sequence, gdna_pos, seq_parameters)


def primer_params(
    assay_type,
    primer_parameters=None,
    n_primer_pairs=None,
    amplicon_size_range=None,
    generate_defaults=False,
):
    """
    adds necessary parameters depending on assay_type, or can
    generate the default parameters

    PARAMETERS
    ----------
    assay_type : str
        The type of assay, either 'gDNA primers' or 'gDNA primers + probe', 'cDNA primers'
        or 'probe'
    primer_parameters : dict
        A dictionary of primer3 parameters to use for primer design. If 'default' is specified, default
        primer3 parameters will be generated.
    n_primer_pairs : int
        The number of primer pairs to design.
    amplicon_size_range : list
        The minimum and maximum size of the amplicon to design primers for
    generate_defaults : bool
        If True, default primer3 parameters will be generated.
    """

    if generate_defaults:
        primer_parameters = {
            "PRIMER_OPT_SIZE": 20,
            "PRIMER_TASK": "generic",
            "PRIMER_MIN_SIZE": 17,
            "PRIMER_MAX_SIZE": 24,
            "PRIMER_OPT_TM": 60.0,
            "PRIMER_MIN_TM": 57.0,
            "PRIMER_MAX_TM": 63.0,
            "PRIMER_MIN_GC": 30.0,
            "PRIMER_MAX_GC": 70.0,
            # this parameter is the minimum distance between successive pairs.
            # If 1, it means successive primer pairs could be identical bar one base shift
            "PRIMER_MIN_THREE_PRIME_DISTANCE": 3,
            # Probe size preferences if selected, otherwise ignored
            "PRIMER_INTERNAL_OPT_SIZE": 16,
            "PRIMER_INTERNAL_MIN_SIZE": 10,
            "PRIMER_INTERNAL_MAX_SIZE": 22,
            # Probe Tm considerations are quite relaxed, assumed that LNAs will be used
            # later to affect TM
            "PRIMER_INTERNAL_MIN_TM": 45,
            "PRIMER_INTERNAL_MAX_TM": 65,
            # Extra primer3 parameters can go here
            # In the same format as above
        }

    primer_parameters["PRIMER_NUM_RETURN"] = n_primer_pairs
    primer_parameters["PRIMER_PRODUCT_SIZE_RANGE"] = amplicon_size_range

    if assay_type == "gDNA primers + probe":
        primer_parameters["PRIMER_PICK_INTERNAL_OLIGO"] = 1
        primer_parameters["PRIMER_PICK_RIGHT_PRIMER"] = 1
        primer_parameters["PRIMER_PICK_LEFT_PRIMER"] = 1
    elif assay_type == "probe":
        primer_parameters["PRIMER_PICK_INTERNAL_OLIGO"] = 1
        primer_parameters["PRIMER_PICK_RIGHT_PRIMER"] = 0
        primer_parameters["PRIMER_PICK_LEFT_PRIMER"] = 0
    return primer_parameters


def primer3_run_statistics(primer_dict, assay_type):
    """
    Prints out primer3 run statistics from the primer3 results dictionary.

    PARAMETERS
    ----------
    primer_dict : dict
        The primer3 results dictionary returned by primer3.designPrimers()
    assay_type : str
        The type of assay, either 'gDNA primers' or 'gDNA primers + probe', 'cDNA primers'
        or 'probe'
    """
    _, row_start = _return_oligo_list(assay_type)
    primer_dict = _convert_results_dict_naming(primer_dict)
    # Convert the dict into a pandas dataframe
    primer_df = pd.DataFrame.from_dict(primer_dict.items())
    # Rename the columns
    primer_df = primer_df.rename(columns={0: "parameter", 1: "value"})
    explanations_df = primer_df.iloc[
        :row_start, :
    ]  # Take the first 7 rows which are general
    # Loop through each row and print information
    for (
        idx,
        row,
    ) in explanations_df.iterrows():
        print(row["parameter"], " : ", row["value"], "\n")


def primer3_to_pandas(primer_dict, assay_type):
    """
    Convert primer3 results to pandas dataframe

    PARAMETERS
    ----------
    primer_dict : dict
        The primer3 results dictionary returned by primer3.designPrimers()
    assay_type : str
        The type of assay, either 'gDNA primers' or 'gDNA primers + probe', 'cDNA primers'
        or 'probe'

    RETURNS
    -------
    primer_df : pandas.DataFrame
        A pandas DataFrame containing the primer sequences and their information.
    """
    oligos, row_start = _return_oligo_list(assay_type)
    # Convert the dict into a pandas dataframe
    primer_dict = _convert_results_dict_naming(primer_dict)
    primer_df = pd.DataFrame.from_dict(primer_dict.items())
    # Rename the columns
    primer_df = primer_df.rename(columns={0: "parameter", 1: "value"})
    # Create a column which is primer pair #, and a column for primer
    # parameter which does not contain primer pair #
    primer_df = primer_df.iloc[row_start:, :].copy()
    primer_df["primer_pair"] = primer_df["parameter"].str.extract("([0-9][0-9]|[0-9])")
    primer_df["parameter"] = primer_df["parameter"].str.replace(
        "(_[0-9][0-9]|_[0-9])", "", regex=True
    )

    # Put the different primer pairs in different columns
    primer_df = primer_df.pivot(
        index="parameter", columns="primer_pair", values="value"
    )

    # Get a list of the rows we need
    primer_span = [f"primer_{oligo}" for oligo in oligos]
    required_info = ["sequence", "TM", "GC_PERCENT"]
    required_info = [
        p + "_" + y for y in required_info for p in primer_span
    ] + primer_span
    required_info = (
        required_info + ["primer_PAIR_PRODUCT_SIZE"]
        if assay_type != "probe"
        else required_info
    )
    required_info = [string.lower() for string in required_info]

    # Subset data frame
    primer_df = primer_df.loc[required_info, np.arange(primer_df.shape[1]).astype(str)]
    return primer_df


def plot_primer_snp_frequencies(
    species,
    primer_df,
    gdna_pos,
    contig,
    sample_sets,
    assay_type,
    seq_parameters,
    out_dir=None,
    sample_query=None,
):
    """
    Loop through n primer pairs, retrieving frequency data and plot allele frequencies

    PARAMETERS
    ----------
    primer_df : pandas.DataFrame
        A pandas DataFrame containing the primer sequences and their information, returned by primer3_to_pandas()
    gdna_pos : numpy.ndarray
        The genomic positions of the target sequence
    contig : str
        The contig of the target sequence, e.g. '2L'
    sample_sets : str or list of str, optional
        Can be a sample set identifier (e.g., "AG1000G-AO") or a list of
        sample set identifiers (e.g., ["AG1000G-BF-A", "AG1000G-BF-B"]) or a
        release identifier (e.g., "3.0") or a list of release identifiers.
    assay_type : str
        The type of assay, either 'gDNA primers' or 'gDNA primers + probe', 'cDNA primers'
        or 'probe'
    seq_parameters : dict
        A dictionary of parameters for primer3, returned by prepare_sequence()
    out_dir : str, optional
        The directory to write output files to. If not specified, outputs will not be written to file.
    sample_query: str, optional
        A pandas query string which will be evaluated against the sample
        metadata e.g., "taxon == 'coluzzii' and country == 'Burkina Faso'" to subset
        the genotypes to a specific set of samples.
    """

    if sample_query is not None:
        print(f"Subsetting allele frequencies to {sample_query}")

    name = seq_parameters["SEQUENCE_ID"]
    target = seq_parameters["GENOMIC_TARGET"]

    res_dict = {}
    # Loop through each primer pair and get the frequencies of alternate alleles, storing in dict
    for i in range(len(primer_df.columns)):
        res_dict[i] = _get_primer_alt_frequencies(
            species=species,
            primer_df=primer_df,
            gdna_pos=gdna_pos,
            pair=i,
            sample_sets=sample_sets,
            assay_type=assay_type,
            contig=contig,
            sample_query=sample_query,
        )

    # Plot data with plotly
    _plotly_primers(
        primer_df=primer_df,
        res_dict=res_dict,
        name=name,
        assay_type=assay_type,
        sample_sets=sample_sets,
        target=target,
        out_dir=out_dir,
    )

    return res_dict


def plot_primer_locs(
    species,
    primer_res_dict,
    primer_df,
    contig,
    seq_parameters,
    assay_type,
    legend_loc="best",
    out_dir=None,
):
    """
    Plot the position of the primer sets in relation to any nearby exons

    PARAMETERS
    ----------
    primer_res_dict : dict
        A dictionary containing the primer3 results, returned by primer3.designPrimers()
    primer_df : pandas.DataFrame
        A pandas DataFrame containing the primer sequences and their information, returned by primer3_to_pandas()
    contig : str
        The contig of the target sequence, e.g. '2L'
    seq_parameters : dict
        A dictionary of parameters for primer3, returned by prepare_sequence()
    assay_type : str
        The type of assay, either 'gDNA primers' or 'gDNA primers + probe', 'cDNA primers'
        or 'probe'
    legend_loc : str, optional
        The location of the legend in the plot. Can be 'best', 'upper right', 'upper left', 'lower left', 'lower right', 'right', 'center left', 'center right', 'lower center', 'upper center' or 'center'.
    out_dir : str, optional
        The directory to write output files to. If not specified, outputs will not be written to file.
    """
    data_resource = retrieve_data_resource(species=species)
    oligos, _ = _return_oligo_list(assay_type)
    assay_name = seq_parameters["SEQUENCE_ID"]
    # Load geneset (gff)
    gff = data_resource.geneset()
    if any(item in assay_type for item in ["gDNA", "probe"]):
        start = seq_parameters["GENOMIC_TARGET"] - 500
        end = seq_parameters["GENOMIC_TARGET"] + 500
        locgff, min_, max_, genegff = _get_gDNA_locs(gff, contig, start, end)
        min_ = np.min([min_, start])
        max_ = np.max([max_, end])
    elif assay_type == "cDNA primers":
        locgff, min_, max_, genegff = _get_qPCR_locs(
            gff, contig, seq_parameters["GENOMIC_TARGET"]
        )

    if locgff.empty:
        print("No exons in close proximity for loc plot")
        return

    fig, ax = plt.subplots(1, 1, figsize=[16, 4])
    # configure axes
    if min_ in ["inf", "NaN"]:
        min_ = start
    if max_ in ["inf", "NaN"]:
        max_ = end

    ax.set_xlim(min_, max_)
    ax.set_ylim(-0.5, 1.5)
    ax.ticklabel_format(useOffset=False)
    ax.axhline(0.5, color="k", linewidth=0.7, linestyle="--")
    sns.despine(ax=ax, left=True, bottom=False)
    # ax.set_yticks(ticks=[0.2,1.2], size=20)#labels=['- ', '+']
    ax.tick_params(
        top=False, left=False, right=False, labelleft=False, labelbottom=True
    )
    ax.tick_params(axis="x", which="major", labelsize=13)
    ax.set_ylabel("Exons")
    ax.set_xlabel(f"Chromosome {contig} position", fontdict={"fontsize": 14})
    # Add rectangles for exons one at a time
    for _, exon in locgff.iterrows():
        ex_start, ex_end = exon[["start", "end"]]
        e_name = exon["Name"][-2:]
        strand = exon["strand"]
        if strand == "+":
            rect = patches.Rectangle(
                (ex_start, 0.55),
                ex_end - ex_start,
                0.3,
                linewidth=3,
                edgecolor="none",
                facecolor="grey",
                alpha=0.9,
            )
            ax.text((ex_start + ex_end) / 2, 0.65, e_name)
        else:
            rect = patches.Rectangle(
                (ex_start, 0.45),
                ex_end - ex_start,
                -0.3,
                linewidth=3,
                edgecolor="none",
                facecolor="grey",
                alpha=0.9,
            )
            ax.text((ex_start + ex_end) / 2, 0.3, e_name)
        ax.add_patch(rect)

    tot_genes = genegff.shape[0]
    for i, gene in genegff.reset_index(drop=True).iterrows():
        start, end = gene[["start", "end"]]
        diff = np.diff([min_, max_])
        interval = diff / tot_genes + 1
        name_point = min_ + (interval * i + 1)
        strand = gene["strand"]
        if strand == "+":
            rect = patches.Rectangle(
                (start, 0.55),
                end - start,
                0.3,
                linewidth=3,
                edgecolor="black",
                facecolor="none",
            )
            ax.text(
                name_point, 0.95, s=gene["ID"], fontdict={"fontsize": 12}, weight="bold"
            )
        else:
            rect = patches.Rectangle(
                (start, 0.45),
                end - start,
                -0.3,
                linewidth=3,
                edgecolor="black",
                facecolor="none",
            )
            ax.text(
                name_point, -0.3, s=gene["ID"], fontdict={"fontsize": 12}, weight="bold"
            )
        ax.add_patch(rect)

    pal = sns.color_palette("Set2", len(primer_df.columns))
    handles, labels = ax.get_legend_handles_labels()
    for pair in primer_df:
        pair = int(pair)
        for oligo in oligos:
            lower, upper = (
                primer_res_dict[pair][oligo]["position"].min(),
                primer_res_dict[pair][oligo]["position"].max(),
            )

            if oligo == "forward":
                plt.arrow(
                    lower,
                    0.8 + (2 / (10 - (pair))),
                    upper - lower,
                    0,
                    width=0.03,
                    length_includes_head=True,
                    color=pal[pair],
                )
            elif oligo == "reverse":
                plt.arrow(
                    upper,
                    0.8 + (2 / (10 - (pair))),
                    lower - upper,
                    0,
                    width=0.03,
                    length_includes_head=True,
                    color=pal[pair],
                )
            elif oligo == "probe":
                ax.axhline(y=0.8 + (2 / (10 - (pair))), xmin=lower, xmax=upper)
                line = plt.Line2D(
                    (lower, upper),
                    (0.8 + (2 / (10 - (pair))), 0.8 + (2 / (10 - (pair)))),
                    lw=2.5,
                    color=pal[pair],
                )
                ax.add_line(line)
            # manually define a new patch
        patch = patches.Patch(color=pal[pair], label=f"pair {pair}")
        # handles is a list, so append manual patch
        handles.append(patch)
    # plot the legend
    plt.legend(handles=handles, loc=legend_loc)
    if out_dir:
        fig.savefig(f"{out_dir}/{assay_name}_primer_locs.png", dpi=300)


def gget_blat_genome(primer_df, assay_type, assembly="anoGam3"):
    """
    Aligns primers to the AgamP3 genome with BLAT.

    PARAMETERS
    ----------
    primer_df : pandas.DataFrame
        A pandas DataFrame containing the primer sequences and their information, returned by primer3_to_pandas()
    assay_type : str
        The type of assay, either 'gDNA primers' or 'gDNA primers + probe', 'cDNA primers'
        or 'probe'
    assembly : str, optional
        The genome assembly to use with Blat. 'anoGam3' is Anopheles gambiae. Please see the gget documentation for more information.
    """
    oligos, _ = _return_oligo_list(assay_type=assay_type)

    pair_dict = {}
    for primer_pair in primer_df:
        oligo_list = []
        for oligo in oligos:
            seq = primer_df[primer_pair].loc[f"primer_{oligo}_sequence"]
            blat_df = gget.blat(sequence=seq, seqtype="DNA", assembly=assembly)
            if blat_df is None:
                print(f"No hit for {oligo} - pair {primer_pair}")
                continue
            blat_df.loc[:, "primer"] = f"{oligo}_{primer_pair}"
            oligo_list.append(blat_df.set_index("primer"))

        if oligo_list:
            pair_dict[primer_pair] = pd.concat(oligo_list)
        elif not oligo_list:
            continue

    if pair_dict:
        return pd.concat(pair_dict)
    else:
        print("No HITs found for these primer pairs")


def check_and_split_target(species, target, assay_type):

    data_resource = retrieve_data_resource(species=species)

    # split contig from target
    if target.startswith("AGAP") or target.startswith("AFUN"):
        assert (
            assay_type == "cDNA primers"
        ), "an AGAP/AFUN identifier is specified, but the assay type is not cDNA primers. Please provide a contig:position identifier for gDNA primers."
        gff = data_resource.geneset()
        assert (
            target in gff["ID"].to_list()
<<<<<<< HEAD
        ), f"requested target {target} not in ag3/af1 transcript set"
        contig = gff.query("ID == @target")["contig"].unique()[0]
=======
        ), f"requested target {target} not in ag3 transcript set"
        contig = gff.query(f"ID == '{target}'")["contig"].unique()[0]
>>>>>>> 18ec1240
        return (contig, target)
    else:
        assert isinstance(
            target, str
        ), "For genomic DNA the target should be a string, such as '2L:28545767'"
        contig, target = target.split(":")
        if species == "gambiae_sl":
            assert contig in [
                "2L",
                "2R",
                "3L",
                "3R",
                "X",
            ], "target contig not recognised, should be 2L, 2R, 3L, 3R or X"
        elif species == "funestus":
            assert contig in [
                "2RL",
                "3RL",
                "X",
            ], "target contig not recognised, should be 2RL, 3RL or X"
        return (contig, int(target))


def designPrimers(
    species,
    assay_type,
    assay_name,
    min_amplicon_size,
    max_amplicon_size,
    n_primer_pairs,
    target,
    primer_parameters,
    sample_sets=None,
    sample_query=None,
    out_dir=None,
    cDNA_exon_junction=True,
):
    """
    Run whole AgamPrimer workflow to design primers/probes with in one function

    Parameters
    ----------
    assay_type: {'gDNA primers', 'cDNA primers', 'gDNA primers + probe', 'probe}, str
        The type of oligos we wish to design. If 'gDNA primers' or 'cDNA primers' are specified,
        then only primers will be designed. If 'gDNA primers + probe' is specified, then primers
        and a probe will be designed. If 'probe' is specified, then only an internal probe will
        be designed.
    assay_name : str
        A name to give the assay, used for naming output files.
    min_amplicon_size : int
        The minimum size of the amplicon we wish to design primers for.
    max_amplicon_size : int
        The maximum size of the amplicon we wish to design primers for. cDNA primers for gene
        expression assays should be designed with a max amplicon size of ~120.
    n_primer_pairs : int
        The number of primer pairs to design.
    target : str
        The target to design primers for. For gDNA primers, this should be a contig:position string,
        for example '2L:28545767'. For cDNA primers, this should be an AGAP identifier.
    primer_parameters : dict or 'default'
        A dictionary of primer3 parameters to use for primer design. If 'default' is specified, default
        primer3 parameters will be generated.
    sample_sets : str or list of str, optional
        Can be a sample set identifier (e.g., "AG1000G-AO") or a list of
        sample set identifiers (e.g., ["AG1000G-BF-A", "AG1000G-BF-B"]) or a
        release identifier (e.g., "3.0") or a list of release identifiers.
    sample_query: str, optional
        A pandas query string which will be evaluated against the sample
        metadata e.g., "taxon == 'coluzzii' and country == 'Burkina Faso'".
    out_dir : str, optional
        The directory to write output files to. If not specified, outputs will not be written to file.
    cDNA_exon_junction : bool, optional
        If True, cDNA primers will be designed to span an exon-exon junction. We strongly recommend
        that this is set to True. In the case of gDNA primers, this parameter is ignored.

        Returns
        -------
        primer_df : pandas.DataFrame
            A pandas DataFrame containing the primer sequences and their information.
        blat_df : pandas.DataFrame
            A pandas DataFrame containing the BLAT alignment information for the primers.
    """

    data_resource = retrieve_data_resource(species=species)

    # check target is valid for assay type and find contig
<<<<<<< HEAD
    contig, target = check_and_split_target(
        species=species, target=target, assay_type=assay_type
    )
=======
    oligos, _ = _return_oligo_list(assay_type)
    contig, target = check_and_split_target(target=target, assay_type=assay_type)
>>>>>>> 18ec1240
    amplicon_size_range = [[min_amplicon_size, max_amplicon_size]]

    # adds some necessary parameters depending on assay type
    if primer_parameters == "default":
        primer_parameters = primer_params(
            primer_parameters=None,
            assay_type=assay_type,
            n_primer_pairs=n_primer_pairs,
            amplicon_size_range=amplicon_size_range,
            generate_defaults=True,
        )
    else:
        primer_parameters = primer_params(
            primer_parameters=primer_parameters,
            assay_type=assay_type,
            n_primer_pairs=n_primer_pairs,
            amplicon_size_range=amplicon_size_range,
            generate_defaults=False,
        )
    # load genome sequence
    genome_seq = data_resource.genome_sequence(region=contig)
    print(f"Our genome sequence for {contig} is {genome_seq.shape[0]} bp long")

    target_sequence, gdna_pos, seq_parameters = prepare_sequence(
        species=species,
        target=target,
        assay_type=assay_type,
        assay_name=assay_name,
        genome_seq=genome_seq,
        amplicon_size_range=amplicon_size_range,
        cDNA_exon_junction=cDNA_exon_junction,
    )

    # run primer3
    primer_dict = primer3.designPrimers(
        seq_args=seq_parameters, global_args=primer_parameters
    )

    if assay_type != "probe":
        # check if primer3 has returned any primers
        if int(extract_trailing_digits(primer_dict["PRIMER_PAIR_EXPLAIN"])) == 0:
            print(
                f"No primers found for {assay_name}. For cDNA primers, this is more likely to occur if the target contains only one exon-exon junction. see troubleshooting below for more information. We suggest relaxing the primer parameters \n"
            )
            print(primer3_run_statistics(primer_dict, assay_type))
            return (None, None)

    # AgamPrimer.primer3_run_statistics(primer_dict, assay_type)
    primer_df = primer3_to_pandas(primer_dict=primer_dict, assay_type=assay_type)

    # plot frequencies of alleles in primer pairs
    results_dict = plot_primer_snp_frequencies(
        species=species,
        primer_df=primer_df,
        gdna_pos=gdna_pos,
        contig=contig,
        sample_sets=sample_sets,
        sample_query=sample_query,
        assay_type=assay_type,
        seq_parameters=seq_parameters,
        out_dir=out_dir,
    )

    # plot primer locations on genome
    plot_primer_locs(
        species=species,
        primer_res_dict=results_dict,
        primer_df=primer_df,
        assay_type=assay_type,
        contig=contig,
        seq_parameters=seq_parameters,
        legend_loc="lower left",
        out_dir=out_dir,
    )
<<<<<<< HEAD
=======

    # add genomic span to primer_df
    spans = []
    for oligo in oligos:
        for i in range(len(primer_df.columns)):
            start = int(results_dict[i][oligo]["position"].min())
            end = int(results_dict[i][oligo]["position"].max())
            span = f"{contig}:{start}-{end}"
            spans.append(span)

    spans = np.array(spans).reshape(len(oligos), len(primer_df.columns))
    spans_df = pd.DataFrame(spans)
    spans_df.index = [f"{o}_genomic_span" for o in oligos]
    spans_df.columns = primer_df.columns
    primer_df = pd.concat([primer_df, spans_df], axis=0).drop(
        index=[f"primer_{o}" for o in oligos]
    )

    # check primers for specificity against the genome and write to file
    blat_df = gget_blat_genome(primer_df, assay_type, assembly="anoGam3")

    # write primer3 and blat output to file
    if out_dir:
        primer_df.to_csv(f"{out_dir}/{assay_name}.{assay_type}.tsv", sep="\t")
        primer_df.to_excel(f"{out_dir}/{assay_name}.{assay_type}.xlsx")
        blat_df.to_csv(f"{out_dir}/{assay_name}.{assay_type}.blat.tsv", sep="\t")

    return (primer_df, blat_df)
>>>>>>> 18ec1240

    if species == "gambiae_sl":
        # check primers for specificity against the genome and write to file
        blat_df = gget_blat_genome(primer_df, assay_type, assembly="anoGam3")
        blat_df.to_csv(f"{out_dir}/{assay_name}.{assay_type}.blat.tsv", sep="\t")
        return (primer_df, blat_df)
    else:
        return (primer_df, "Cannot BLAT against funestus, gambiae_sl only")


def _get_primer_arrays(
    species, contig, gdna_pos, sample_sets, assay_type, sample_query=None
):

<<<<<<< HEAD
    data_resource = retrieve_data_resource(species=species)
=======
def extract_trailing_digits(string):
    import re

    match = re.search(r"\d+$", string)
    if match:
        return match.group(0)
    else:
        return None
>>>>>>> 18ec1240


def _get_primer_arrays(contig, gdna_pos, sample_sets, assay_type, sample_query=None):
    if any(item in assay_type for item in ["gDNA", "probe"]):
        span_str = f"{contig}:{gdna_pos.min()}-{gdna_pos.max()}"
        snps = data_resource.snp_calls(
            region=span_str, sample_sets=sample_sets, sample_query=sample_query
        )  # get genotypes
        ref_alt_arr = snps["variant_allele"].compute().values
        geno = snps["call_genotype"]
        freq_arr = allel.GenotypeArray(geno).count_alleles().to_frequencies()
        pos_arr = gdna_pos
    elif assay_type == "cDNA primers":
        freq_arr = []
        ref_alt_arr = []
        pos_arr = np.array([])
        exon_spans = np.array(_consecutive(gdna_pos)) + 1
        for span in exon_spans:
            span_str = f"{contig}:{span[0]}-{span[1]}"
            snps = data_resource.snp_calls(
                region=span_str, sample_sets=sample_sets, sample_query=sample_query
            )  # get genotypes
            ref_alts = snps["variant_allele"]
            geno = snps["call_genotype"]
            freqs = (
                allel.GenotypeArray(geno).count_alleles().to_frequencies()
            )  # calculate allele frequencies
            freqs = _addZeroCols(freqs)
            freq_arr.append(freqs)
            ref_alt_arr.append(ref_alts)
            pos_arr = np.append(pos_arr, np.arange(span[0], span[1] + 1).astype(int))
        freq_arr = np.concatenate(freq_arr)
        ref_alt_arr = np.concatenate(ref_alt_arr)

    return (freq_arr, ref_alt_arr.astype("U13"), pos_arr)


def _get_primer_alt_frequencies(
    species, primer_df, gdna_pos, pair, sample_sets, assay_type, contig, sample_query
):
    """
    Find the genomic locations of pairs of primers, and runs span_to_freq
    to get allele frequencies at those locations
    """

    oligos, _ = _return_oligo_list(assay_type)
    base_freqs, ref_alt_arr, pos_arr = _get_primer_arrays(
        species=species,
        contig=contig,
        gdna_pos=gdna_pos,
        sample_sets=sample_sets,
        assay_type=assay_type,
        sample_query=sample_query,
    )

    freq_arr = base_freqs[:, 1:].sum(axis=1)

    di = {}
    for oligo in oligos:
        primer_loc = primer_df.loc[f"primer_{oligo}", str(pair)][0]
        primer_loc = primer_loc + 1 if oligo == "reverse" else primer_loc
        primer_size = primer_df.loc[f"primer_{oligo}", str(pair)][1]
        if oligo in ["forward", "probe"]:
            freq = freq_arr[primer_loc : primer_loc + primer_size]
            base_freqs_arr = base_freqs[primer_loc : primer_loc + primer_size, :]
            ref = ref_alt_arr[primer_loc : primer_loc + primer_size, 0]
            ref_alt = ref_alt_arr[primer_loc : primer_loc + primer_size, :]
            pos = pos_arr[primer_loc : primer_loc + primer_size]
        elif oligo == "reverse":
            freq = np.flip(freq_arr[primer_loc - primer_size : primer_loc])
            base_freqs_arr = base_freqs[primer_loc - primer_size : primer_loc, :]
            base_freqs_arr = np.flip(base_freqs_arr, axis=0)
            ref = ref_alt_arr[primer_loc - primer_size : primer_loc, 0]
            ref = np.array(list(_rev_complement("".join(ref))), dtype=str)
            ref_alt = ref_alt_arr[primer_loc - primer_size : primer_loc, :]
            ref_alt = _complement(np.flip(ref_alt, axis=0))
            pos = np.flip(pos_arr[primer_loc - primer_size : primer_loc])

        df = pd.DataFrame(
            {"position": pos, "base": ref, "alt_frequency": freq}
        )  # Make dataframe for plotting
        df["base_pos"] = df["base"] + "_" + df["position"].astype(str)
        assert df.shape[0] == primer_size, "Wrong size primers"

        freq_df = _get_base_freqs(_addZeroCols(base_freqs_arr), ref_alt).filter(
            like="freq"
        )
        df = pd.concat([df, freq_df], axis=1)
        di[oligo] = df
    return di


def _plotly_primers(
    primer_df,
    res_dict,
    name,
    assay_type,
    sample_sets,
    target,
    out_dir=None,
):
    oligos, _ = _return_oligo_list(assay_type)
    if len(oligos) == 2:
        plt_title = ["Forward primer", "Reverse primer"]
    elif len(oligos) == 3:
        plt_title = ["Forward primer", "Reverse primer", "Probe"]
    elif len(oligos) == 1:
        plt_title = ["Probe"]

    title_list = []
    for pair in primer_df:
        for oligo in plt_title:
            title_list.append(f"{oligo} {pair}")

    hover_template = "<br>".join(
        [
            "Base / Position: %{customdata[4]}",
            "Total Alternate freq: %{y}",
            "A_freq: %{customdata[0]}",
            "C_freq: %{customdata[1]}",
            "G_freq: %{customdata[2]}",
            "T_freq: %{customdata[3]}",
        ]
    )

    fig = make_subplots(
        rows=len(primer_df.columns),
        cols=len(oligos),
        subplot_titles=title_list,
        horizontal_spacing=0.03,
        vertical_spacing=0.08,
    )
    fig.update_annotations(font_size=13)
    for idx, oligo in enumerate(oligos):
        idx = idx + 1
        for i in primer_df:
            i = int(i)
            row_i = i + 1

            color = [
                -1 if v == 0 else 1 if v > 0 else 0
                for v in res_dict[i][oligo]["alt_frequency"]
            ]
            colorscale = [[0, "lightgray"], [0.5, "lightgray"], [1, "dodgerblue"]]

            tm = np.round(primer_df.loc[f"primer_{oligo}_tm", str(i)], 2)
            gc = np.round(primer_df.loc[f"primer_{oligo}_gc_percent", str(i)], 2)
            span = f"{int(res_dict[i][oligo]['position'].min())}-{int(res_dict[i][oligo]['position'].max())}"
            # Write text to plot for Tm, GC, span, and 3/5'

            fig.add_trace(
                go.Scatter(
                    x=res_dict[i][oligo]["base_pos"],
                    y=res_dict[i][oligo]["alt_frequency"],
                    customdata=res_dict[i][oligo][
                        ["A_freq", "C_freq", "G_freq", "T_freq", "base_pos"]
                    ],
                    hovertemplate=hover_template,
                    mode="markers",
                    marker=dict(
                        size=14,
                        color=color,
                        colorscale=colorscale,
                        line=dict(width=2, color="black"),
                    ),
                    marker_symbol="circle",
                ),
                row=row_i,
                col=idx,
            )
            fig.add_annotation(
                row=row_i,
                col=idx,
                x=res_dict[i][oligo]["base_pos"][0],
                y=0.8,
                text="5'",
                showarrow=False,
            )
            fig.add_annotation(
                row=row_i,
                col=idx,
                x=res_dict[i][oligo]["base_pos"].to_numpy()[-1],
                y=0.8,
                text="3'",
                showarrow=False,
            )
            fig.add_annotation(
                row=row_i,
                col=idx,
                x=res_dict[i][oligo]["base_pos"].to_numpy()[4],
                y=0.92,
                text=span,
                showarrow=False,
            )
            fig.add_annotation(
                row=row_i,
                col=idx,
                x=res_dict[i][oligo]["base_pos"].to_numpy()[-7],
                y=0.92,
                text=f"GC={gc}",
                showarrow=False,
            )
            fig.add_annotation(
                row=row_i,
                col=idx,
                x=res_dict[i][oligo]["base_pos"].to_numpy()[-3],
                y=0.92,
                text=f"TM={tm}",
                showarrow=False,
            )

            fig.update_xaxes(
                row=row_i,
                col=idx,
                tickmode="array",
                tickvals=res_dict[i][oligo]["base_pos"],
                ticktext=res_dict[i][oligo]["base"],
                tickangle=0,
                mirror=True,
            )
            if idx > 1:
                fig.update_yaxes(
                    row=row_i,
                    col=idx,
                    range=[0, 1],
                    tickvals=np.arange(0, 1, 0.2),
                    showticklabels=False,
                    mirror=True,
                )
            else:
                fig.update_yaxes(
                    row=row_i,
                    col=idx,
                    tickvals=np.arange(0, 1, 0.2),
                    range=[0, 1],
                    mirror=True,
                )

            if ((row_i % 2) == 0) & (idx == 1):
                fig.update_yaxes(row=row_i, col=idx, title="Alternate allele frequency")

    if any(item in assay_type for item in ["gDNA"]):
        title_text = f"{name} primer pairs | {sample_sets} | target {target} bp"
    elif assay_type == "probe":
        title_text = f"{name} probe | {sample_sets} | target {target} bp"
    elif assay_type == "cDNA primers":
        title_text = f"{name} primer pairs | {sample_sets} | target {target}"

    # fig.update_traces(customdata=customdata, hovertemplate=hovertemplate)
    fig.update_layout(
        height=200 * len(primer_df.columns),
        width=500 * len(oligos),
        title_text=title_text,
        title_x=0.5,
        template="simple_white",
        showlegend=False,
    )
    if out_dir:
        fig.write_html(f"{name}_{assay_type}.html")
        fig.write_image(f"{name}_{assay_type}.pdf")
    fig.show()


def _get_gDNA_locs(gff, contig, start, end):
    locgff = gff.query(
        f"contig == '{contig}' & type == 'exon' & start < {end} & end > {start}"
    )
    min_ = locgff.start.min() - 100
    max_ = locgff.end.max() + 100
    genegff = gff.query(
        f"contig == '{contig}' & type == 'gene' & start < {end} & end > {start}"
    )
    return (locgff, min_, max_, genegff)


def _get_qPCR_locs(gff, contig, transcript):
    # Load geneset (gff)
    locgff = gff.query(f"Parent == '{transcript}' & type == 'exon'")
    min_ = locgff.start.min() - 200
    max_ = locgff.end.max() + 200
    genegff = gff.query(
        f"contig == '{contig}' & type == 'gene' & start > {min_} & end < {max_}"
    )
    return (locgff, min_, max_, genegff)


def _return_oligo_list(assay_type):
    if assay_type == "probe":
        oligos = ["probe"]
        row_start = 9
    elif any(item == assay_type for item in ["gDNA primers", "cDNA primers"]):
        oligos = ["forward", "reverse"]
        row_start = 11
    elif assay_type == "gDNA primers + probe":
        oligos = ["forward", "reverse", "probe"]
        row_start = 12
    return (oligos, row_start)


def _convert_results_dict_naming(primer_dict):
    k = {}
    for key in primer_dict.keys():
        if "LEFT" in key:
            nkey = key.replace("LEFT", "forward")
        elif "RIGHT" in key:
            nkey = key.replace("RIGHT", "reverse")
        elif "INTERNAL" in key:
            nkey = key.replace("INTERNAL", "probe")
        else:
            nkey = key
        k[nkey.lower()] = primer_dict[key]
    return k


def _complement(x):
    if x == "A":
        return "T"
    elif x == "C":
        return "G"
    elif x == "G":
        return "C"
    elif x == "T":
        return "A"


_complement = np.vectorize(_complement)


def _rev_complement(seq):
    BASES = "NRWSMBDACGTHVKSWY"
    return "".join([BASES[-j] for j in [BASES.find(i) for i in seq][::-1]])


def _consecutive(data, stepsize=1):
    arr = np.split(data, np.where(np.diff(data) != stepsize)[0] + 1)
    arr = [[a.min(), a.max()] for a in arr]
    return arr


def _addZeroCols(freqs):
    freqlength = freqs.shape[1]
    needed = 4 - freqlength
    if needed > 0:
        for i in range(needed):
            freqs = np.column_stack([freqs, np.repeat(0, freqs.shape[0])])
    return freqs


def _get_base_freqs(freqs, ref_alt_array):
    assert freqs.shape == ref_alt_array.shape, "Shape of arrays is different"
    freq_df = pd.DataFrame(ref_alt_array)
    for i_base in range(4):
        for i in range(freqs.shape[0]):
            base = ref_alt_array[i, i_base]
            freq_df.loc[i, f"{base}_freq"] = freqs[i, i_base]
    return freq_df<|MERGE_RESOLUTION|>--- conflicted
+++ resolved
@@ -96,6 +96,8 @@
 
     PARAMETERS
     ----------
+    species: str
+        The species to design primers for. Either 'gambiae_sl' or 'funestus'
     transcript : str
         The AGAP identifier of the transcript to design primers for
     genome_seq : dask.array.core.Array
@@ -107,15 +109,10 @@
     """
 
     # subset gff to your gene
-<<<<<<< HEAD
     data_resource = retrieve_data_resource(species)
 
     gff = data_resource.geneset()
-    gff = gff.query("type == 'exon' & Parent == @transcript")
-=======
-    gff = ag3.geneset()
     gff = gff.query(f"type == 'exon' & Parent == '{transcript}'")
->>>>>>> 18ec1240
     # Get fasta sequence for each of our exons, and remember gDNA position
     seq = dict()
     gdna_pos = dict()
@@ -159,6 +156,8 @@
 
     PARAMETERS
     ----------
+    species: str
+        The species to design primers for. Either 'gambiae_sl' or 'funestus'
     target : str
         The target to design primers for. For gDNA primers, this should be a contig:position string,
         for example '2L:28545767'. For cDNA primers, this should be an AGAP identifier.
@@ -363,6 +362,8 @@
 
     PARAMETERS
     ----------
+    species: str
+        The species to design primers for. Either 'gambiae_sl' or 'funestus'
     primer_df : pandas.DataFrame
         A pandas DataFrame containing the primer sequences and their information, returned by primer3_to_pandas()
     gdna_pos : numpy.ndarray
@@ -435,6 +436,8 @@
 
     PARAMETERS
     ----------
+    species: str
+        The species to design primers for. Either 'gambiae_sl' or 'funestus'
     primer_res_dict : dict
         A dictionary containing the primer3 results, returned by primer3.designPrimers()
     primer_df : pandas.DataFrame
@@ -641,7 +644,6 @@
 
 
 def check_and_split_target(species, target, assay_type):
-
     data_resource = retrieve_data_resource(species=species)
 
     # split contig from target
@@ -652,13 +654,8 @@
         gff = data_resource.geneset()
         assert (
             target in gff["ID"].to_list()
-<<<<<<< HEAD
         ), f"requested target {target} not in ag3/af1 transcript set"
-        contig = gff.query("ID == @target")["contig"].unique()[0]
-=======
-        ), f"requested target {target} not in ag3 transcript set"
         contig = gff.query(f"ID == '{target}'")["contig"].unique()[0]
->>>>>>> 18ec1240
         return (contig, target)
     else:
         assert isinstance(
@@ -701,6 +698,8 @@
 
     Parameters
     ----------
+    species: str
+        The species to design primers for. Either 'gambiae_sl' or 'funestus'
     assay_type: {'gDNA primers', 'cDNA primers', 'gDNA primers + probe', 'probe}, str
         The type of oligos we wish to design. If 'gDNA primers' or 'cDNA primers' are specified,
         then only primers will be designed. If 'gDNA primers + probe' is specified, then primers
@@ -743,16 +742,12 @@
     """
 
     data_resource = retrieve_data_resource(species=species)
+    oligos, _ = _return_oligo_list(assay_type)
 
     # check target is valid for assay type and find contig
-<<<<<<< HEAD
     contig, target = check_and_split_target(
         species=species, target=target, assay_type=assay_type
     )
-=======
-    oligos, _ = _return_oligo_list(assay_type)
-    contig, target = check_and_split_target(target=target, assay_type=assay_type)
->>>>>>> 18ec1240
     amplicon_size_range = [[min_amplicon_size, max_amplicon_size]]
 
     # adds some necessary parameters depending on assay type
@@ -827,8 +822,6 @@
         legend_loc="lower left",
         out_dir=out_dir,
     )
-<<<<<<< HEAD
-=======
 
     # add genomic span to primer_df
     spans = []
@@ -847,34 +840,21 @@
         index=[f"primer_{o}" for o in oligos]
     )
 
-    # check primers for specificity against the genome and write to file
-    blat_df = gget_blat_genome(primer_df, assay_type, assembly="anoGam3")
-
-    # write primer3 and blat output to file
     if out_dir:
         primer_df.to_csv(f"{out_dir}/{assay_name}.{assay_type}.tsv", sep="\t")
         primer_df.to_excel(f"{out_dir}/{assay_name}.{assay_type}.xlsx")
-        blat_df.to_csv(f"{out_dir}/{assay_name}.{assay_type}.blat.tsv", sep="\t")
-
-    return (primer_df, blat_df)
->>>>>>> 18ec1240
 
     if species == "gambiae_sl":
         # check primers for specificity against the genome and write to file
         blat_df = gget_blat_genome(primer_df, assay_type, assembly="anoGam3")
-        blat_df.to_csv(f"{out_dir}/{assay_name}.{assay_type}.blat.tsv", sep="\t")
-        return (primer_df, blat_df)
+        # write primer3 and blat output to file
+        if out_dir:
+            blat_df.to_csv(f"{out_dir}/{assay_name}.{assay_type}.blat.tsv", sep="\t")
+        return primer_df, blat_df
     else:
-        return (primer_df, "Cannot BLAT against funestus, gambiae_sl only")
-
-
-def _get_primer_arrays(
-    species, contig, gdna_pos, sample_sets, assay_type, sample_query=None
-):
-
-<<<<<<< HEAD
-    data_resource = retrieve_data_resource(species=species)
-=======
+        return primer_df, "Cannot BLAT against funestus, gambiae_sl only"
+
+
 def extract_trailing_digits(string):
     import re
 
@@ -883,10 +863,13 @@
         return match.group(0)
     else:
         return None
->>>>>>> 18ec1240
-
-
-def _get_primer_arrays(contig, gdna_pos, sample_sets, assay_type, sample_query=None):
+
+
+def _get_primer_arrays(
+    species, contig, gdna_pos, sample_sets, assay_type, sample_query=None
+):
+    data_resource = retrieve_data_resource(species=species)
+
     if any(item in assay_type for item in ["gDNA", "probe"]):
         span_str = f"{contig}:{gdna_pos.min()}-{gdna_pos.max()}"
         snps = data_resource.snp_calls(
